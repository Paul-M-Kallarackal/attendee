--- conflicted
+++ resolved
@@ -1,24 +1,18 @@
 {
   "subdomain": "attendee",
-<<<<<<< HEAD
-  "guides": [
-    {
-      "name": "Basics",
-=======
   "customDomain": "attendee.apidocumentation.com",
   "guides": [{
       "name": "Attendee",
->>>>>>> b693f450
       "sidebar": [
         {
           "path": "docs/basics.md",
           "type": "page"
+        },
+        {
+          "path": "docs/how-to.md",
+          "type": "page"
         }
       ]
-    },
-{
-      "name": "How To Guide",
-      "path": "docs/how-to.md"
     }
   ],
   "references": [
